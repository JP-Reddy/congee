--- conflicted
+++ resolved
@@ -77,9 +77,6 @@
     ) -> usize;
 }
 
-<<<<<<< HEAD
-impl DBIndex for Congee<usize, usize> {
-=======
 struct BTreeMapWrapper {
     map: UnsafeCell<BTreeMap<usize, usize>>, // only allow single thread access
 }
@@ -150,8 +147,7 @@
     }
 }
 
-impl DBIndex for Art<usize, usize> {
->>>>>>> d1830e9a
+impl DBIndex for Congee<usize, usize> {
     type Guard<'a> = crossbeam_epoch::Guard;
 
     fn pin(&self) -> Self::Guard<'_> {
@@ -314,9 +310,9 @@
 
     fn scan<'a>(
         &'a self,
-        low_key: &usize,
-        high_key: &usize,
-        results: &mut [(usize, usize)],
+        _low_key: &usize,
+        _high_key: &usize,
+        _results: &mut [(usize, usize)],
         _: &Self::Guard<'a>,
     ) -> usize {
         unimplemented!("DashMap can't scan")
